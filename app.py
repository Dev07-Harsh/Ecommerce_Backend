from flask import Flask, jsonify, request,make_response, send_from_directory
from flask_cors import CORS
from flask_jwt_extended import JWTManager
from common.cache import cached
import os
from config import get_config
from common.database import db
from common.cache import cache
from auth.routes import auth_bp
from auth.document_route import document_bp
from auth.country_route import country_bp
from api.users.routes import users_bp
from api.merchants.routes import merchants_bp
from auth import email_init
from models import *  # Import all models

from routes.superadmin_routes import superadmin_bp
from routes.merchant_routes import merchant_dashboard_bp
from routes.product_routes import product_bp
from routes.category_routes import category_bp
from routes.brand_routes import brand_bp
from routes.homepage_routes import homepage_bp
from routes.cart_routes import cart_bp
from routes.wishlist_routes import wishlist_bp
from routes.order_routes import order_bp
from routes.user_address_routes import user_address_bp
from routes.currency_routes import currency_bp
from routes.feature_product_routes import feature_product_bp

from routes.promo_product_routes import promo_product_bp
from auth.admin_routes import admin_bp
from routes.payment_card_routes import payment_card_bp
from routes.review_routes import review_bp
from routes.analytics_routes import analytics_bp

from routes.merchant_support_routes import merchant_support_bp
from routes.admin_support_routes import admin_support_bp
from routes.user_support_routes import user_support_bp

from flasgger import Swagger
from cryptography.fernet import Fernet

ALLOWED_ORIGINS = [
    "http://localhost:5173",
    "http://127.0.0.1:5173",
    "http://kea.mywire.org:5300",
    "https://aoin.scalixity.com"
]

def add_headers(response):
    origin = request.headers.get('Origin')
    if origin in ALLOWED_ORIGINS:
        response.headers['Access-Control-Allow-Origin'] = origin
    else:
        response.headers['Access-Control-Allow-Origin'] = 'null'  # or omit completely if strict

    response.headers['Access-Control-Allow-Methods'] = 'GET, POST, PUT, DELETE, OPTIONS'
    response.headers['Access-Control-Allow-Headers'] = 'Content-Type, Authorization, X-CSRF-Token'
    response.headers['Access-Control-Allow-Credentials'] = 'true'
    response.headers['Access-Control-Max-Age'] = '3600'  # Cache preflight requests for 1 hour
    return response

def create_app(config_name='default'):
    """Application factory."""
    app = Flask(__name__)
    app.config.from_object(get_config())
    app.config['CARD_ENCRYPTION_KEY'] = Fernet.generate_key()  # Generate a new key

    # Configure Swagger
    swagger_config = {
        "headers": [],
        "specs": [
            {
                "endpoint": 'apispec',
                "route": '/apispec.json',
                "rule_filter": lambda rule: True,
                "model_filter": lambda tag: True,
            }
        ],
        "static_url_path": "/flasgger_static",
        "swagger_ui": True,
        "specs_route": "/docs"
    }

    swagger_template = {
        "swagger": "2.0",
        "info": {
            "title": "Ecommerce Backend API",
            "description": "API documentation for Ecommerce Backend",
            "version": "1.0.0",
            "contact": {
                "email": "Scalixity@gmail.com"
            }
        },
        "securityDefinitions": {
            "Bearer": {
                "type": "apiKey",
                "name": "Authorization",
                "in": "header",
                "description": "JWT Authorization header using the Bearer scheme. Example: \"Authorization: Bearer {token}\""
            }
        },
        "security": [
            {
                "Bearer": []
            }
        ]
    }

    Swagger(app, config=swagger_config, template=swagger_template)

    # Configure CORS with more specific settings
    CORS(app, 
         resources={
             r"/api/*": {
                 "origins": ALLOWED_ORIGINS,
                 "methods": ["GET", "POST", "PUT", "DELETE", "OPTIONS"],
                 "allow_headers": ["Content-Type", "Authorization"]
             }
         },
         supports_credentials=True,
         allow_headers=["Content-Type", "Authorization", "X-CSRF-Token"],
         methods=["GET", "POST", "PUT", "DELETE", "OPTIONS"],
         max_age=3600)  # Cache preflight requests for 1 hour

    # Initialize extensions
    db.init_app(app)
    cache.init_app(app)
    jwt = JWTManager(app)
    email_init.init_app(app)

    # Register blueprints
    app.register_blueprint(auth_bp, url_prefix='/api/auth')
    app.register_blueprint(users_bp, url_prefix='/api/users')
    app.register_blueprint(merchants_bp, url_prefix='/api/merchants')
    app.register_blueprint(document_bp, url_prefix='/api/merchant/documents')
    app.register_blueprint(superadmin_bp, url_prefix='/api/superadmin')
    app.register_blueprint(merchant_dashboard_bp, url_prefix='/api/merchant-dashboard')
    app.register_blueprint(country_bp)
    app.register_blueprint(admin_bp, url_prefix='/api/admin')
    app.register_blueprint(product_bp)
    app.register_blueprint(category_bp, url_prefix='/api/categories')
    app.register_blueprint(brand_bp, url_prefix='/api/brands')
    app.register_blueprint(homepage_bp, url_prefix='/api/homepage')
    app.register_blueprint(cart_bp, url_prefix='/api/cart')
    app.register_blueprint(wishlist_bp, url_prefix='/api/wishlist')
    app.register_blueprint(order_bp, url_prefix='/api/orders')
    app.register_blueprint(user_address_bp, url_prefix='/api/user-address')
    app.register_blueprint(currency_bp)
    app.register_blueprint(feature_product_bp, url_prefix='/api/featured-products')
    app.register_blueprint(promo_product_bp, url_prefix='/api/promo-products')
    app.register_blueprint(payment_card_bp)
    app.register_blueprint(review_bp, url_prefix='/api/reviews')
<<<<<<< HEAD
    app.register_blueprint(merchant_support_bp)
    app.register_blueprint(admin_support_bp)
    app.register_blueprint(user_support_bp)
=======
    app.register_blueprint(analytics_bp, url_prefix='/api/analytics')
>>>>>>> a8cc2236
    # Add custom headers to every response
    app.after_request(add_headers)

   

    # Test Redis cache endpoint
    @app.route('/api/test-cache')
    @cached(timeout=30)
    def test_cache():
        import time
        time.sleep(2)
        return jsonify({
            'message': 'This response is cached for 30 seconds',
            'timestamp': time.time()
        })

    # Error handlers
    @app.errorhandler(404)
    def not_found(error):
        return {"error": "Not found"}, 404

    @app.errorhandler(500)
    def server_error(error):
        return {"error": "Internal server error"}, 500

    return app

if __name__ == "__main__":
    app = create_app()
    app.run(host='0.0.0.0', port=5110)<|MERGE_RESOLUTION|>--- conflicted
+++ resolved
@@ -151,13 +151,13 @@
     app.register_blueprint(promo_product_bp, url_prefix='/api/promo-products')
     app.register_blueprint(payment_card_bp)
     app.register_blueprint(review_bp, url_prefix='/api/reviews')
-<<<<<<< HEAD
+
     app.register_blueprint(merchant_support_bp)
     app.register_blueprint(admin_support_bp)
     app.register_blueprint(user_support_bp)
-=======
+
     app.register_blueprint(analytics_bp, url_prefix='/api/analytics')
->>>>>>> a8cc2236
+
     # Add custom headers to every response
     app.after_request(add_headers)
 
