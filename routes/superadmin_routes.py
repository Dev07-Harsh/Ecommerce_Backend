--- conflicted
+++ resolved
@@ -4556,8 +4556,7 @@
     if txn is None:
         return jsonify({"message": "Already paid."}), 400
     return jsonify({"message": "Marked as paid", "transaction": txn.serialize()}), 200
-<<<<<<< HEAD
-=======
+
 
 @superadmin_bp.route('/merchant-transactions/fee-preview', methods=['POST'])
 @super_admin_role_required
@@ -5126,4 +5125,3 @@
             "status": "error",
             "message": f"Failed to reactivate superadmin: {str(e)}"
         }), 500
->>>>>>> dd776b0f
