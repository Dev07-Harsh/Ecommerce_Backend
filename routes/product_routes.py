--- conflicted
+++ resolved
@@ -266,15 +266,6 @@
                     'name': view.product.product_name,
                     'price': float(view.product.selling_price),
                     'originalPrice': float(view.product.cost_price),
-<<<<<<< HEAD
-                    'currency': 'INR', # Consider making currency configurable or from product
-                    'stock': 100, # This is placeholder stock, ideally get actual stock
-                    'isNew': True, # This should be determined by logic (e.g., creation date)
-                    'isBuiltIn': False, # Example field
-                    'rating': 0, # Placeholder, should come from reviews aggregation
-                    'reviews': [], # Placeholder
-                    'sku': view.product.sku # SKU from base product
-=======
                     'currency': 'INR',
                     'stock': 100,
                     'isNew': True,
@@ -282,7 +273,6 @@
                     'rating': 0,
                     'reviews': [],
                     'sku': view.product.sku if hasattr(view.product, 'sku') else None
->>>>>>> 7f21f420
                 })
                 
                 # Get primary media (assuming ProductController has this helper)
@@ -473,10 +463,6 @@
         return jsonify({
             "error": "Failed to fetch product details",
             "message": str(e)
-<<<<<<< HEAD
-        }), HTTPStatus.INTERNAL_SERVER_ERROR
-
-=======
         }), 500
 
 @product_bp.route('/api/products/brand/<string:brand_slug>', methods=['GET'])
@@ -704,12 +690,266 @@
         description: Internal server error
     """
     return ProductController.get_products_by_category(category_id)
->>>>>>> 7f21f420
 
 @product_bp.route('/api/products/<int:product_id>/variants', methods=['GET'])
 @cross_origin()
 def get_product_variants(product_id):
-<<<<<<< HEAD
+    """
+    Get all variants for a parent product
+    ---
+    tags:
+      - Products
+    parameters:
+      - in: path
+        name: product_id
+        type: integer
+        required: true
+        description: ID of the parent product
+    responses:
+      200:
+        description: List of product variants retrieved successfully
+        schema:
+          type: object
+          properties:
+            variants:
+              type: array
+              items:
+                type: object
+                properties:
+                  id:
+                    type: string
+                  name:
+                    type: string
+                  price:
+                    type: number
+                    format: float
+                  originalPrice:
+                    type: number
+                    format: float
+                  primary_image:
+                    type: string
+                  isVariant:
+                    type: boolean
+                  parentProductId:
+                    type: string
+            total:
+              type: integer
+      404:
+        description: Parent product not found
+      500:
+        description: Internal server error
+    """
+    return ProductController.get_product_variants(product_id)
+
+@product_bp.route('/api/products/new', methods=['GET'])
+@cross_origin()
+def get_new_products():
+    """
+    Get products that were added within the last week (excluding variants)
+    ---
+    tags:
+      - Products
+    parameters:
+      - in: query
+        name: page
+        type: integer
+        required: false
+        default: 1
+        description: Page number
+      - in: query
+        name: per_page
+        type: integer
+        required: false
+        default: 10
+        description: Items per page (max 50)
+    responses:
+      200:
+        description: List of new products retrieved successfully (excluding variants)
+        schema:
+          type: object
+          properties:
+            products:
+              type: array
+              items:
+                type: object
+                properties:
+                  id:
+                    type: string
+                  name:
+                    type: string
+                  description:
+                    type: string
+                  price:
+                    type: number
+                    format: float
+                  originalPrice:
+                    type: number
+                    format: float
+                  stock:
+                    type: integer
+                  isNew:
+                    type: boolean
+                  isBuiltIn:
+                    type: boolean
+                  primary_image:
+                    type: string
+                  image:
+                    type: string
+            pagination:
+              type: object
+              properties:
+                total:
+                  type: integer
+                pages:
+                  type: integer
+                current_page:
+                  type: integer
+                per_page:
+                  type: integer
+                has_next:
+                  type: boolean
+                has_prev:
+                  type: boolean
+      500:
+        description: Internal server error
+    """
+    return ProductController.get_new_products()
+
+@product_bp.route('/api/products/trendy-deals', methods=['GET'])
+@cross_origin()
+def get_trendy_deals():
+    """
+    Get products that have been ordered the most (trendy deals)
+    ---
+    tags:
+      - Products
+    parameters:
+      - in: query
+        name: page
+        type: integer
+        required: false
+        default: 1
+        description: Page number
+      - in: query
+        name: per_page
+        type: integer
+        required: false
+        default: 10
+        description: Items per page (max 50)
+    responses:
+      200:
+        description: List of trendy products retrieved successfully
+        schema:
+          type: object
+          properties:
+            products:
+              type: array
+              items:
+                type: object
+                properties:
+                  id:
+                    type: string
+                  name:
+                    type: string
+                  description:
+                    type: string
+                  price:
+                    type: number
+                    format: float
+                  originalPrice:
+                    type: number
+                    format: float
+                  stock:
+                    type: integer
+                  isNew:
+                    type: boolean
+                  isBuiltIn:
+                    type: boolean
+                  orderCount:
+                    type: integer
+                  primary_image:
+                    type: string
+                  image:
+                    type: string
+                  currency:
+                    type: string
+                  category:
+                    type: object
+                    properties:
+                      category_id:
+                        type: integer
+                      name:
+                        type: string
+                  brand:
+                    type: object
+                    properties:
+                      brand_id:
+                        type: integer
+                      name:
+                        type: string
+            pagination:
+              type: object
+              properties:
+                total:
+                  type: integer
+                pages:
+                  type: integer
+                current_page:
+                  type: integer
+                per_page:
+                  type: integer
+                has_next:
+                  type: boolean
+                has_prev:
+                  type: boolean
+      500:
+        description: Internal server error
+        schema:
+          type: object
+          properties:
+            error:
+              type: string
+            products:
+              type: array
+              items: {}
+            pagination:
+              type: object
+              properties:
+                total:
+                  type: integer
+                pages:
+                  type: integer
+                current_page:
+                  type: integer
+                per_page:
+                  type: integer
+                has_next:
+                  type: boolean
+                has_prev:
+                  type: boolean
+    """
+    try:
+        return ProductController.get_trendy_deals()
+    except Exception as e:
+        print(f"Error in get_trendy_deals route: {str(e)}")
+        return jsonify({
+            "error": "Failed to fetch trendy deals",
+            "message": str(e),
+            "products": [],
+            "pagination": {
+                "total": 0,
+                "pages": 0,
+                "current_page": 1,
+                "per_page": 10,
+                "has_next": False,
+                "has_prev": False
+            }
+        }), HTTPStatus.INTERNAL_SERVER_ERROR
+
+
+@product_bp.route('/api/products/<int:product_id>/variants', methods=['GET'])
+@cross_origin()
+def get_product_variants(product_id):
     """Get all active variants for a specific product, formatted for the frontend."""
     try:
         product = Product.query.get(product_id)
@@ -799,257 +1039,4 @@
 
     except Exception as e:
         current_app.logger.error(f"Error fetching variants for product {product_id}: {str(e)}", exc_info=True)
-        return jsonify({'message': 'Failed to retrieve product variants', 'error': str(e)}), HTTPStatus.INTERNAL_SERVER_ERROR
-=======
-    """
-    Get all variants for a parent product
-    ---
-    tags:
-      - Products
-    parameters:
-      - in: path
-        name: product_id
-        type: integer
-        required: true
-        description: ID of the parent product
-    responses:
-      200:
-        description: List of product variants retrieved successfully
-        schema:
-          type: object
-          properties:
-            variants:
-              type: array
-              items:
-                type: object
-                properties:
-                  id:
-                    type: string
-                  name:
-                    type: string
-                  price:
-                    type: number
-                    format: float
-                  originalPrice:
-                    type: number
-                    format: float
-                  primary_image:
-                    type: string
-                  isVariant:
-                    type: boolean
-                  parentProductId:
-                    type: string
-            total:
-              type: integer
-      404:
-        description: Parent product not found
-      500:
-        description: Internal server error
-    """
-    return ProductController.get_product_variants(product_id)
-
-@product_bp.route('/api/products/new', methods=['GET'])
-@cross_origin()
-def get_new_products():
-    """
-    Get products that were added within the last week (excluding variants)
-    ---
-    tags:
-      - Products
-    parameters:
-      - in: query
-        name: page
-        type: integer
-        required: false
-        default: 1
-        description: Page number
-      - in: query
-        name: per_page
-        type: integer
-        required: false
-        default: 10
-        description: Items per page (max 50)
-    responses:
-      200:
-        description: List of new products retrieved successfully (excluding variants)
-        schema:
-          type: object
-          properties:
-            products:
-              type: array
-              items:
-                type: object
-                properties:
-                  id:
-                    type: string
-                  name:
-                    type: string
-                  description:
-                    type: string
-                  price:
-                    type: number
-                    format: float
-                  originalPrice:
-                    type: number
-                    format: float
-                  stock:
-                    type: integer
-                  isNew:
-                    type: boolean
-                  isBuiltIn:
-                    type: boolean
-                  primary_image:
-                    type: string
-                  image:
-                    type: string
-            pagination:
-              type: object
-              properties:
-                total:
-                  type: integer
-                pages:
-                  type: integer
-                current_page:
-                  type: integer
-                per_page:
-                  type: integer
-                has_next:
-                  type: boolean
-                has_prev:
-                  type: boolean
-      500:
-        description: Internal server error
-    """
-    return ProductController.get_new_products()
-
-@product_bp.route('/api/products/trendy-deals', methods=['GET'])
-@cross_origin()
-def get_trendy_deals():
-    """
-    Get products that have been ordered the most (trendy deals)
-    ---
-    tags:
-      - Products
-    parameters:
-      - in: query
-        name: page
-        type: integer
-        required: false
-        default: 1
-        description: Page number
-      - in: query
-        name: per_page
-        type: integer
-        required: false
-        default: 10
-        description: Items per page (max 50)
-    responses:
-      200:
-        description: List of trendy products retrieved successfully
-        schema:
-          type: object
-          properties:
-            products:
-              type: array
-              items:
-                type: object
-                properties:
-                  id:
-                    type: string
-                  name:
-                    type: string
-                  description:
-                    type: string
-                  price:
-                    type: number
-                    format: float
-                  originalPrice:
-                    type: number
-                    format: float
-                  stock:
-                    type: integer
-                  isNew:
-                    type: boolean
-                  isBuiltIn:
-                    type: boolean
-                  orderCount:
-                    type: integer
-                  primary_image:
-                    type: string
-                  image:
-                    type: string
-                  currency:
-                    type: string
-                  category:
-                    type: object
-                    properties:
-                      category_id:
-                        type: integer
-                      name:
-                        type: string
-                  brand:
-                    type: object
-                    properties:
-                      brand_id:
-                        type: integer
-                      name:
-                        type: string
-            pagination:
-              type: object
-              properties:
-                total:
-                  type: integer
-                pages:
-                  type: integer
-                current_page:
-                  type: integer
-                per_page:
-                  type: integer
-                has_next:
-                  type: boolean
-                has_prev:
-                  type: boolean
-      500:
-        description: Internal server error
-        schema:
-          type: object
-          properties:
-            error:
-              type: string
-            products:
-              type: array
-              items: {}
-            pagination:
-              type: object
-              properties:
-                total:
-                  type: integer
-                pages:
-                  type: integer
-                current_page:
-                  type: integer
-                per_page:
-                  type: integer
-                has_next:
-                  type: boolean
-                has_prev:
-                  type: boolean
-    """
-    try:
-        return ProductController.get_trendy_deals()
-    except Exception as e:
-        print(f"Error in get_trendy_deals route: {str(e)}")
-        return jsonify({
-            "error": "Failed to fetch trendy deals",
-            "message": str(e),
-            "products": [],
-            "pagination": {
-                "total": 0,
-                "pages": 0,
-                "current_page": 1,
-                "per_page": 10,
-                "has_next": False,
-                "has_prev": False
-            }
-        }), 500 
->>>>>>> 7f21f420
+        return jsonify({'message': 'Failed to retrieve product variants', 'error': str(e)}), HTTPStatus.INTERNAL_SERVER_ERROR